import os
import unittest

import numpy as np

from astrotools.cosmic_rays import CosmicRaysBase, CosmicRaysSets
from astrotools import auger, coord, healpytools as hpt

__author__ = 'Martin Urban'


class TestCosmicRays(unittest.TestCase):
    def test_01_n_cosmic_rays(self):
        ncrs = 10
        crs = CosmicRaysBase(ncrs)
        self.assertEqual(crs.ncrs, ncrs)

    def test_02_set_energy(self):
        ncrs = 10
        crs = CosmicRaysBase(ncrs)
        crs["log10e"] = np.arange(1, ncrs + 1, ncrs)
        # noinspection PyTypeChecker,PyUnresolvedReferences
        self.assertTrue(np.all(crs.log10e() > 0))
        self.assertTrue(np.all(crs["log10e"] > 0))

    def test_03_set_new_element(self):
        ncrs = 10
        crs = CosmicRaysBase(ncrs)
        crs["karl"] = np.random.uniform(-10, -1, ncrs)
        # noinspection PyTypeChecker,PyUnresolvedReferences
        self.assertTrue(np.all(crs.karl() < 0))
        self.assertTrue(np.all(crs["karl"] < 0))

    def test_04_numpy_magic(self):
        ncrs = 10
        crs = CosmicRaysBase(ncrs)
        crs["karl"] = np.random.uniform(-10, -1, ncrs)
        crs["log10e"] = np.zeros(ncrs)
        self.assertEqual(len(crs["log10e"][crs["karl"] <= 0]), ncrs)

    def test_05_copy_int(self):
        ncrs = 10
        crs = CosmicRaysBase(ncrs)
        key = "an_int"
        crs[key] = 10
        crs2 = CosmicRaysBase(crs)
        crs[key] = -2
        # noinspection PyTypeChecker
        self.assertTrue(np.all(crs2[key] == 10))

    def test_06_copy_array(self):
        ncrs = 10
        crs = CosmicRaysBase(ncrs)
        key = "an_array"
        array = np.random.random(ncrs)
        crs[key] = array
        crs2 = CosmicRaysBase(crs)
        crs[key] = np.random.random(ncrs)
        # noinspection PyTypeChecker
        self.assertTrue(np.allclose(array, crs2[key]))

    def test_07_setting_an_element_as_list(self):
        ncrs = 10
        crs = CosmicRaysBase(ncrs)
        length = np.random.randint(2, 6, ncrs)
        random_idx = np.random.randint(0, ncrs)
        crs["likelihoods"] = [np.random.uniform(1, 10, length[i]) for i in range(ncrs)]
        self.assertEqual(len(crs["likelihoods"][random_idx]), length[random_idx])

    def test_08_saving_and_loading(self):
        ncrs = 10
        crs = CosmicRaysBase(ncrs)
        length = np.random.randint(2, 6, ncrs)
        key = "karl"
        crs[key] = [np.random.uniform(1, 10, length[i]) for i in range(ncrs)]
        fname = "/tmp/test.npy"
        crs.save(fname)
        crs3 = CosmicRaysBase(fname)
        # noinspection PyTypeChecker
        self.assertTrue(np.all([np.all(crs3[key][i] == crs[key][i]) for i in range(ncrs)]))

    def test_09_saving_and_loading_pickle(self):
        ncrs = 10
        crs = CosmicRaysBase(ncrs)
        length = np.random.randint(2, 6, ncrs)
        key = "karl"
        key2 = "production_date"
        crs[key] = [np.random.uniform(1, 10, length[i]) for i in range(ncrs)]
        crs[key2] = "YYYY-MM-DD-HH-MM-SS"
        fname = "/tmp/test.pkl"
        crs.save(fname)
        crs3 = CosmicRaysBase(fname)
        # noinspection PyTypeChecker
        self.assertTrue(np.all([np.all(crs3[key][i] == crs[key][i]) for i in range(ncrs)]))
        # noinspection PyTypeChecker,PyUnresolvedReferences
        self.assertTrue(np.all([np.all(crs3.karl()[i] == crs.karl()[i]) for i in range(ncrs)]))
        self.assertTrue(crs3[key2] == crs[key2])

    def test_10_start_from_dict(self):
        cosmic_rays_dtype = np.dtype([("log10e", float), ("xmax", float), ("time", str), ("other", object)])
        crs = CosmicRaysBase(cosmic_rays_dtype)
        self.assertEqual(crs.ncrs, 0)

    def test_11_add_crs(self):
        cosmic_rays_dtype = np.dtype([("log10e", float), ("xmax", float), ("time", "|S8"), ("other", object)])
        crs = CosmicRaysBase(cosmic_rays_dtype)
        ncrs = 10
        new_crs = np.zeros(shape=ncrs, dtype=[("log10e", float), ("xmax", float), ("time", "|S2")])
        new_crs["log10e"] = np.random.exponential(1, ncrs)
        new_crs["xmax"] = np.random.uniform(800, 900, ncrs)
        new_crs["time"] = ["0"] * ncrs
        crs.add_cosmic_rays(new_crs)
        self.assertEqual(crs.ncrs, ncrs)
        # noinspection PyTypeChecker
        self.assertTrue(np.all(crs["time"] == b"0"))
        self.assertEqual(crs["time"].dtype, "|S8")
        # noinspection PyTypeChecker
        self.assertTrue(np.all(crs["xmax"] > 0))

    def test_12_len(self):
        ncrs = 10
        crs = CosmicRaysBase(ncrs)
        # noinspection PyTypeChecker
        self.assertEqual(len(crs), crs.ncrs)

    def test_13_add_new_keys(self):
        ncrs = 10
        crs = CosmicRaysBase(ncrs)
        # crs["C_best_fit"] = np.ones(ncrs, dtype=[("C_best_fit", np.float64)])
        crs["log10e"] = np.zeros(ncrs)
        crs["C_best_fit"] = np.ones(ncrs, dtype=float)
        crs["C_best_fit_object"] = np.ones(ncrs, dtype=[("C_best_fit_object", object)])
        crs["rigidities_fit"] = crs["log10e"]
        # noinspection PyTypeChecker
        self.assertTrue(np.all(crs["C_best_fit"] == 1))
        # noinspection PyTypeChecker
        self.assertTrue(np.all(crs["rigidities_fit"] == crs["log10e"]))

    def test_14_access_by_id(self):
        ncrs = 10
        idx = 8
        crs = CosmicRaysBase(ncrs)
        # crs["C_best_fit"] = np.ones(ncrs, dtype=[("C_best_fit", np.float64)])
        crs["C_best_fit"] = np.ones(ncrs, dtype=float)
        self.assertEqual(crs[idx]["C_best_fit"], 1)

    def test_15_iteration(self):
        ncrs = 10
        crs = CosmicRaysBase(ncrs)
        key = "C_best_fit"
        crs[key] = np.ones(ncrs)
        for i, cr in enumerate(crs):
            cr[key] = i
            self.assertEqual(cr[key], i)

    def test_16_plotting(self):
        ncrs = 1000
        crs = CosmicRaysBase(ncrs)
        crs['pixel'] = np.random.randint(0, 49152, ncrs)
        crs['log10e'] = 17. + 2.5 * np.random.random(ncrs)

        crs.plot_energy_spectrum()
        crs.plot_eventmap()
        crs.plot_healpy_map()
        self.assertTrue(True)

    def test_17_initialize_with_array(self):
        energies = np.array(np.random.uniform(18, 20, 100), dtype=[("Energy", float)])
        crs = CosmicRaysBase(energies)
        # noinspection PyTypeChecker
        self.assertTrue(np.all(crs.get("Energy") >= 18))
        # noinspection PyTypeChecker,PyUnresolvedReferences
        self.assertTrue(np.all(crs.Energy() >= 18))

    def test_18_combine_keys(self):
        ncrs = 100
        crs = CosmicRaysBase(ncrs)
        self.assertTrue(len(crs.get_keys()) == 0)
        crs['array'] = np.random.randint(0, 49152, 100)
        crs['ndarray'] = np.random.random((5, 2))
        crs['float'] = 5
        self.assertTrue('ndarray' in crs.get_keys())
        self.assertTrue('array' in crs.get_keys())
        self.assertTrue('float' in crs.get_keys())

    def test_19_keys_available(self):
        ncrs = 100
        crs = CosmicRaysBase(ncrs)
        crs['array'] = np.random.randint(0, 49152, 100)
        crs['ndarray'] = np.random.random((5, 2))
        self.assertTrue('array' in crs.keys)
        self.assertTrue('ndarray' in crs.keys)


class TestCosmicRaysSets(unittest.TestCase):
    def test_01_create(self):
        ncrs = 10
        nsets = 15
        crsset = CosmicRaysSets((nsets, ncrs))
        self.assertEqual(crsset.ncrs, ncrs)
        self.assertEqual(crsset.nsets, nsets)

    def test_02_get_element_from_set(self):
        ncrs = 10
        nsets = 15
        crsset = CosmicRaysSets((nsets, ncrs))
        # noinspection PyTypeChecker
        crsset["log10e"] = np.zeros(shape=crsset.shape)
        # noinspection PyTypeChecker
        self.assertTrue(np.all(crsset["log10e"] == 0.))
        self.assertEqual(crsset["log10e"].shape, (nsets, ncrs))

    def test_03_set_element(self):
        ncrs = 10
        nsets = 15
        crsset = CosmicRaysSets((nsets, ncrs))
        energies = np.random.uniform(18, 20, size=(nsets, ncrs))
        crsset["log10e"] = energies
        # noinspection PyTypeChecker
        self.assertTrue(np.all(crsset["log10e"] >= 18))

    def test_04_get_set_by_number(self):
        ncrs = 10
        nsets = 15
        set_number = 3
        crsset = CosmicRaysSets((nsets, ncrs))
        crsset["creator"] = "Martin"
        subset = crsset[set_number]
        self.assertTrue(len(subset), ncrs)
        self.assertTrue(subset["creator"], "Martin")
        self.assertTrue(len(subset.cosmic_rays), ncrs)

    # noinspection PyTypeChecker
    def test_05_set_in_subset(self):
        ncrs = 10
        nsets = 15
        set_number = 3
        crsset = CosmicRaysSets((nsets, ncrs))
        crsset["creator"] = "Martin"
        crsset["log10e"] = np.zeros(shape=crsset.shape)
        subset = crsset[set_number]
        subset["log10e"] = np.random.uniform(18, 20, ncrs)
        # noinspection PyTypeChecker
        self.assertTrue(np.all(subset["log10e"] >= 18))
        idx_begin = int(ncrs * set_number)
        idx_end = int(ncrs * (set_number + 1))
        self.assertTrue(np.all(crsset.cosmic_rays[idx_begin:idx_end]["log10e"] >= 18))
        self.assertTrue(np.all(crsset.cosmic_rays[0:idx_begin]["log10e"] == 0))
        self.assertTrue(np.all(crsset.cosmic_rays[idx_end:]["log10e"] == 0))

    def test_06_copy(self):
        ncrs = 10
        nsets = 15
        crs = CosmicRaysSets((nsets, ncrs))
        key = "an_int"
        crs[key] = 10
        crs2 = CosmicRaysSets(crs)
        crs[key] = -2
        # noinspection PyTypeChecker
        self.assertTrue(np.all(crs2[key] == 10))

    def test_07_copy_array(self):
        ncrs = 10
        nsets = 15
        crs = CosmicRaysSets((nsets, ncrs))
        key = "an_array"
        array = np.random.random((nsets, ncrs))
        crs[key] = array
        crs2 = CosmicRaysSets(crs)
        crs[key] = np.random.random((nsets, ncrs))
        # noinspection PyTypeChecker
        self.assertTrue(key not in crs.general_object_store.keys())
        self.assertTrue(key not in crs2.general_object_store.keys())
        self.assertTrue(np.allclose(array, crs2[key]))

    def test_08_copy_gos_array(self):
        # gos = general object store
        ncrs = 10
        nsets = 15
        crs = CosmicRaysSets((nsets, ncrs))
        key = "an_array"
        array = np.random.random(ncrs)
        crs[key] = array
        crs2 = CosmicRaysSets(crs)
        crs[key] = np.random.random(ncrs)
        # noinspection PyTypeChecker
        self.assertTrue(key in crs.general_object_store.keys())
        self.assertTrue(key in crs2.general_object_store.keys())
        self.assertTrue(np.allclose(array, crs2[key]))

    def test_09_save(self):
        ncrs = 10
        nsets = 15
        outpath = "/tmp/cosmicraysset.pkl"
        crsset = CosmicRaysSets((nsets, ncrs))
        crsset["creator"] = "Martin"
        crsset["log10e"] = np.zeros(shape=crsset.shape)
        crsset.save(outpath)
        self.assertTrue(os.path.exists(outpath))

    def test_10_create_from_filename(self):
        # Create first the set and save it to file
        ncrs = 10
        nsets = 15
        outpath = "/tmp/cosmicraysset.pkl"
        crsset = CosmicRaysSets((nsets, ncrs))
        crsset["creator"] = "Martin"
        crsset["log10e"] = np.ones(shape=crsset.shape)
        crsset.save(outpath)
        # reload the set as a new cosmic rays set
        crsset2 = CosmicRaysSets(outpath)
        self.assertTrue(crsset2["creator"] == "Martin")
        self.assertTrue(np.shape(crsset2["log10e"]) == (nsets, ncrs))
        # noinspection PyTypeChecker
        self.assertTrue(np.all(crsset2["log10e"] == 1))

    def test_11_plot(self):
        nsets, ncrs = 10, 100
        crs = CosmicRaysSets((nsets, ncrs))
        crs['pixel'] = np.random.randint(0, 49152, (10, 100))
        crs['log10e'] = 18. + 2.5 * np.random.random((10, 100))

        crs.plot_eventmap()
        crs.plot_energy_spectrum()
        crs.plot_healpy_map()
        self.assertTrue(True)

    def test_12_plot_from_loaded_cosmic_rays_set(self):
        nsets, ncrs = 10, 100
        crs = CosmicRaysSets((nsets, ncrs))
        crs['pixel'] = np.random.randint(0, 49152, (10, 100))
        crs['log10e'] = 18. + 2.5 * np.random.random((10, 100))
        fname = "/tmp/test_08.npy"
        crs.save(fname)

        crs3 = CosmicRaysSets(fname)
        crs3.plot_eventmap(opath=fname.replace('.npy', '.png'))
        self.assertTrue(os.path.exists(fname))
        self.assertTrue(os.path.exists(fname.replace('.npy', '.png')))

    def test_13_combine_keys(self):
        nsets, ncrs = 10, 100
        crs = CosmicRaysSets((nsets, ncrs))
        crs['ndarray'] = np.random.randint(0, 49152, (10, 100))
        crs['array'] = np.random.random(100)
        crs['float'] = 5.
        self.assertTrue('ndarray' in crs.get_keys())
        self.assertTrue('array' in crs.get_keys())
        self.assertTrue('float' in crs.get_keys())

    def test_14_keys_available(self):
        nsets, ncrs = 10, 100
        crs = CosmicRaysSets((nsets, ncrs))
        crs['ndarray'] = np.random.randint(0, 49152, (10, 100))
        crs['array'] = np.random.random(100)
        crs['float'] = 5.
        self.assertTrue('ndarray' in crs.keys)
        self.assertTrue('array' in crs.keys)
        self.assertTrue('float' in crs.keys)

<<<<<<< HEAD
    def test_15_save_large_number_of_sets(self):
        # method taken from: https://stackoverflow.com/questions/4319825/python-unittest-opposite-of-assertraises
        def test_save():
            try:
                nsets, ncrs = 100000, 1500
                npix = 49152
                crs = CosmicRaysSets((nsets, ncrs))

                # fill energies, charges and pixel; fails only for charges

                # crs['log10e'] = auger.rand_energy_from_auger(nsets * ncrs).reshape((nsets, ncrs))
                crs['charge'] = np.ones((nsets, ncrs)) * 6
                # crs['pixel'] = np.random.choice(npix, (nsets, ncrs), p=np.ones(npix) / float(npix)).astype(np.uint16)

                crs.save('/tmp/large_set_test_15')
                raise ValueError('Everything ok')
            except Exception as e:
                raise e
        with self.assertRaises(ValueError) as cm:
            test_save()
        the_exception = cm.exception
        self.assertEqual(str(the_exception), "Everything ok")
=======
    # def test_15_save_large_number_of_sets(self):
    #     # method taken from: https://stackoverflow.com/questions/4319825/python-unittest-opposite-of-assertraises
    #     def test_save():
    #         try:
    #             nsets, ncrs = 100000, 1500
    #             npix = 49152
    #             crs = CosmicRaysSets((nsets, ncrs))
    #
    #             # fill energies, charges and pixel; fails only for charges
    #
    #             crs['log10e'] = auger.rand_energy_from_auger(nsets * ncrs).reshape((nsets, ncrs))
    #             crs['charge'] = np.ones((nsets, ncrs)) * 6
    #             crs['pixel'] = np.random.choice(npix, (nsets, ncrs), p=np.ones(npix) / float(npix)).astype(np.uint16)
    #
    #             crs.save('/tmp/large_set_test_15')
    #             raise ValueError('Everything ok')
    #         except Exception as e:
    #             raise e
    #     with self.assertRaises(ValueError) as cm:
    #         test_save()
    #     the_exception = cm.exception
    #     self.assertEqual(str(the_exception), "Everything ok")
>>>>>>> 1e850640


if __name__ == '__main__':
    unittest.main()
    # suite = unittest.TestLoader().loadTestsFromTestCase(TestCosmicRays)
    # unittest.TextTestRunner(verbosity=2).run(suite)<|MERGE_RESOLUTION|>--- conflicted
+++ resolved
@@ -358,30 +358,6 @@
         self.assertTrue('array' in crs.keys)
         self.assertTrue('float' in crs.keys)
 
-<<<<<<< HEAD
-    def test_15_save_large_number_of_sets(self):
-        # method taken from: https://stackoverflow.com/questions/4319825/python-unittest-opposite-of-assertraises
-        def test_save():
-            try:
-                nsets, ncrs = 100000, 1500
-                npix = 49152
-                crs = CosmicRaysSets((nsets, ncrs))
-
-                # fill energies, charges and pixel; fails only for charges
-
-                # crs['log10e'] = auger.rand_energy_from_auger(nsets * ncrs).reshape((nsets, ncrs))
-                crs['charge'] = np.ones((nsets, ncrs)) * 6
-                # crs['pixel'] = np.random.choice(npix, (nsets, ncrs), p=np.ones(npix) / float(npix)).astype(np.uint16)
-
-                crs.save('/tmp/large_set_test_15')
-                raise ValueError('Everything ok')
-            except Exception as e:
-                raise e
-        with self.assertRaises(ValueError) as cm:
-            test_save()
-        the_exception = cm.exception
-        self.assertEqual(str(the_exception), "Everything ok")
-=======
     # def test_15_save_large_number_of_sets(self):
     #     # method taken from: https://stackoverflow.com/questions/4319825/python-unittest-opposite-of-assertraises
     #     def test_save():
@@ -404,7 +380,6 @@
     #         test_save()
     #     the_exception = cm.exception
     #     self.assertEqual(str(the_exception), "Everything ok")
->>>>>>> 1e850640
 
 
 if __name__ == '__main__':
