"""
Tools related to the Pierre Auger Observatory
"""
from os import path

import healpy as hp
import matplotlib.pyplot as plt
import numpy as np
import scipy.special
from matplotlib.mlab import normpdf
from scipy.interpolate import interp1d

import astrotools.stat as stat

# References
# [1] Manlio De Domenico et al., JCAP07(2013)050, doi:10.1088/1475-7516/2013/07/050
# [2] S. Adeyemi and M.O. Ojo, Kragujevac J. Math. 25 (2003) 19-29
# [3] JCAP 1302 (2013) 026, Interpretation of the Depths of Maximum of Extensive Air Showers Measured by the
#                           Pierre Auger Observatory, DOI:10.1088/1475-7516/2013/02/026
# [4] Auger ICRC'15, data file received from Ines Valino on 2015-07-30
# [5] GAP-2014-083, Update of the parameterisations given in "Interpretation of the Depths ..."
#                   in the energy range 10^17 - 10^20 eV
# [6] Long Xmax paper

# --------------------- DATA -------------------------
data_path = path.split(__file__)[0] + '/data'

# Spectrum data [4]
<<<<<<< HEAD
=======
# noinspection PyTypeChecker
>>>>>>> e6aaae22
dSpectrum = np.genfromtxt(data_path + '/auger_spectrum_2015.txt', delimiter=',', names=True)
dSpectrumAnalytic = np.array([3.3e-19, 4.82e18, 42.09e18, 3.29, 2.6, 3.14])  # from Ines Valino, ICRC2015

# Xmax data of [6], from http://www.auger.org/data/xmax2014.tar.gz on 2014-09-29
<<<<<<< HEAD
dXmax = {
    'histograms': np.genfromtxt(data_path + '/xmax/xmaxHistograms.txt', usecols=range(7, 107)),
    'moments': np.genfromtxt(data_path + '/xmax/xmaxMoments.txt', names=True, usecols=range(3, 13)),
    'resolution': np.genfromtxt(data_path + '/xmax/resolution.txt', names=True, usecols=range(3, 8)),
    'acceptance': np.genfromtxt(data_path + '/xmax/acceptance.txt', names=True, usecols=range(3, 11)),
    'systematics': np.genfromtxt(data_path + '/xmax/xmaxSystematics.txt', names=True, usecols=(3, 4)),
    'resolutionNoFOV': np.genfromtxt(data_path + '/xmax/resolutionNoFOV.txt', names=True, usecols=range(3, 8)),
    'acceptanceNoFOV': np.genfromtxt(data_path + '/xmax/acceptanceNoFOV.txt', names=True, usecols=range(3, 11)),
    'energyBins': np.r_[np.linspace(17.8, 19.5, 18), 20],
    'energyCens': np.r_[np.linspace(17.85, 19.45, 17), 19.7],
    'xmaxBins': np.linspace(0, 2000, 101),
    'xmaxCens': np.linspace(10, 1990, 100)}
=======
# noinspection PyTypeChecker
dXmax = {'histograms': np.genfromtxt(data_path + '/xmax/xmaxHistograms.txt', usecols=range(7, 107)),
         'moments': np.genfromtxt(data_path + '/xmax/xmaxMoments.txt', names=True, usecols=range(3, 13)),
         'resolution': np.genfromtxt(data_path + '/xmax/resolution.txt', names=True, usecols=range(3, 8)),
         'acceptance': np.genfromtxt(data_path + '/xmax/acceptance.txt', names=True, usecols=range(3, 11)),
         'systematics': np.genfromtxt(data_path + '/xmax/xmaxSystematics.txt', names=True, usecols=(3, 4)),
         'resolutionNoFOV': np.genfromtxt(data_path + '/xmax/resolutionNoFOV.txt', names=True, usecols=range(3, 8)),
         'acceptanceNoFOV': np.genfromtxt(data_path + '/xmax/acceptanceNoFOV.txt', names=True, usecols=range(3, 11)),
         'energyBins': np.r_[np.linspace(17.8, 19.5, 18), 20], 'energyCens': np.r_[np.linspace(17.85, 19.45, 17), 19.7],
         'xmaxBins': np.linspace(0, 2000, 101), 'xmaxCens': np.linspace(10, 1990, 100)}

# dXmax['correlationsPlus'] = ...
# dXmax['correlationsMinus'] = ...
>>>>>>> e6aaae22

# Values for <Xmax>, sigma(Xmax) parameterization from [3,4,5]
# dXmaxParams[model] = (X0, D, xi, delta, p0, p1, p2, a0, a1, b)
dXmaxParams = {
    'QGSJet01': (774.2, 49.7, -0.30, 1.92, 3852, -274, 169, -0.451, -0.0020, 0.057),  # from [3], pre-LHC
    'QGSJetII': (781.8, 45.8, -1.13, 1.71, 3163, -237, 60, -0.386, -0.0006, 0.043),  # from [3], pre-LHC
    'EPOS1.99': (809.7, 62.2, 0.78, 0.08, 3279, -47, 228, -0.461, -0.0041, 0.059),  # from [3], pre-LHC
    'Sibyll2.1': (795.1, 57.7, -0.04, -0.04, 2785, -364, 152, -0.368, -0.0049, 0.039),  # from [3]
    'Sibyll2.1*': (795.1, 57.9, 0.06, 0.08, 2792, -394, 101, -0.360, -0.0019, 0.037),
    # from [5], fit range lgE = 17 - 20
    'EPOS-LHC': (806.1, 55.6, 0.15, 0.83, 3284, -260, 132, -0.462, -0.0008, 0.059),  # from [4]
    'EPOS-LHC*': (806.1, 56.3, 0.47, 1.15, 3270, -261, 149, -0.459, -0.0005, 0.058),
    # from [5], fit range lgE = 17 - 20
    'QGSJetII-04': (790.4, 54.4, -0.31, 0.24, 3738, -375, -21, -0.397, 0.0008, 0.046),  # from [4]
    'QGSJetII-04*': (
        790.4, 54.4, -0.33, 0.69, 3702, -369, 83, -0.396, 0.0010, 0.045)}  # from [5], fit range lgE = 17 - 20

# ln(A) moments from [6]
<<<<<<< HEAD
dlnA = {
    'EPOS-LHC': np.genfromtxt(data_path + '/lnA/lnA_EPOS-LHC.txt', names=True),
    'QGSJetII-04': np.genfromtxt(data_path + '/lnA/lnA_QGSJetII-04.txt', names=True),
    'Sibyll2.1': np.genfromtxt(data_path + '/lnA/lnA_Sibyll2.1.txt', names=True)}
=======
# noinspection PyTypeChecker
dlnA = {'EPOS-LHC': np.genfromtxt(data_path + '/lnA/lnA_EPOS-LHC.txt', names=True),
        'QGSJetII-04': np.genfromtxt(data_path + '/lnA/lnA_QGSJetII-04.txt', names=True),
        'Sibyll2.1': np.genfromtxt(data_path + '/lnA/lnA_Sibyll2.1.txt', names=True)}
>>>>>>> e6aaae22


# ------------------  FUNCTIONS ----------------------
def gumbelParameters(lgE, A, model='EPOS-LHC'):
    """
    Location, scale and shape parameter of the Gumbel Xmax distribution from [1], equations 3.1 - 3.6.

    Parameters
    ----------
    lgE : array_like
        energy log10(E/eV)
    A : array_like
        mass number
    model: string
        hadronic interaction model

    Returns
    -------
    mu : array_like
        location paramater [g/cm^2]
    sigma : array_like
        scale parameter [g/cm^2]
    lambda : array_like
        shape parameter
    """
    lE = lgE - 19  # log10(E/10 EeV)
    lnA = np.log(A)
    D = np.array([np.ones_like(A), lnA, lnA ** 2])

<<<<<<< HEAD
    # Parameters for mu, sigma and lambda of the Gumble Xmax distribution from [1], table 1.
    #   'model' : {
    #       'mu'     : ((a0, a1, a2), (b0, b1, b2), (c0, c1, c2))
    #       'sigma'  : ((a0, a1, a2), (b0, b1, b2))
    #       'lambda' : ((a0, a1, a2), (b0, b1, b2))}
    params = {
=======
    # Parameters for mu, sigma and lambda of the Gumbel Xmax distribution from [1], table 1.
    params = {
        #   'model' : {
        #       'mu'     : ((a0, a1, a2), (b0, b1, b2), (c0, c1, c2))
        #       'sigma'  : ((a0, a1, a2), (b0, b1, b2))
        #       'lambda' : ((a0, a1, a2), (b0, b1, b2))}
>>>>>>> e6aaae22
        'QGSJetII': {
            'mu': ((758.444, -10.692, -1.253), (48.892, 0.02, 0.179), (-2.346, 0.348, -0.086)),
            'sigma': ((39.033, 7.452, -2.176), (4.390, -1.688, 0.170)),
            'lambda': ((0.857, 0.686, -0.040), (0.179, 0.076, -0.0130))},
        'QGSJetII-04': {
            'mu': ((761.383, -11.719, -1.372), (57.344, -1.731, 0.309), (-0.355, 0.273, -0.137)),
            'sigma': ((35.221, 12.335, -2.889), (0.307, -1.147, 0.271)),
            'lambda': ((0.673, 0.694, -0.007), (0.060, -0.019, 0.017))},
        'Sibyll2.1': {
            'mu': ((770.104, -15.873, -0.960), (58.668, -0.124, -0.023), (-1.423, 0.977, -0.191)),
            'sigma': ((31.717, 1.335, -0.601), (-1.912, 0.007, 0.086)),
            'lambda': ((0.683, 0.278, 0.012), (0.008, 0.051, 0.003))},
        'EPOS1.99': {
            'mu': ((780.013, -11.488, -1.906), (61.911, -0.098, 0.038), (-0.405, 0.163, -0.095)),
            'sigma': ((28.853, 8.104, -1.924), (-0.083, -0.961, 0.215)),
            'lambda': ((0.538, 0.524, 0.047), (0.009, 0.023, 0.010))},
        'EPOS-LHC': {
            'mu': ((775.589, -7.047, -2.427), (57.589, -0.743, 0.214), (-0.820, -0.169, -0.027)),
            'sigma': ((29.403, 13.553, -3.154), (0.096, -0.961, 0.150)),
            'lambda': ((0.563, 0.711, 0.058), (0.039, 0.067, -0.004))}}
    par = params[model]

    p0, p1, p2 = np.dot(par['mu'], D)
<<<<<<< HEAD
    mu = p0 + p1 * lE + p2 * lE**2
=======
    mu = p0 + p1 * lE + p2 * lE ** 2
>>>>>>> e6aaae22
    p0, p1 = np.dot(par['sigma'], D)
    sigma = p0 + p1 * lE
    p0, p1 = np.dot(par['lambda'], D)
    lambd = p0 + p1 * lE

    return mu, sigma, lambd


def gumbel(x, lgE, A, model='EPOS-LHC', scale=(1, 1, 1)):
    """
    Gumbel Xmax distribution from [1], equation 2.3.

    Parameters
    ----------
    x    : Xmax in [g/cm^2]
    lgE  : energy log10(E/eV)
    A    : mass number
    model: hadronic interaction model
    scale: scale parameters (mu, sigma, lambda) to evaluate
           the impact of systematical uncertainties

    Returns
    -------
    G(xmax) : value of the Gumbel distribution at xmax.
    """
    mu, sigma, lambd = gumbelParameters(lgE, A, model)

<<<<<<< HEAD
    # scale parameters
=======
    # scale paramaters
>>>>>>> e6aaae22
    mu *= scale[0]
    sigma *= scale[1]
    lambd *= scale[2]

    z = (x - mu) / sigma
<<<<<<< HEAD
    return 1. / sigma * lambd**lambd / scipy.special.gamma(lambd) * np.exp(-lambd * (z + np.exp(-z)))


=======
    return 1. / sigma * lambd ** lambd / scipy.special.gamma(lambd) * np.exp(-lambd * (z + np.exp(-z)))


>>>>>>> e6aaae22
def gumbel_cdf(x, lgE, A, model='EPOS-LHC', scale=(1, 1, 1)):
    """
    Integrated Gumbel Xmax distribution from [2]

    Parameters
    ----------
    x    : upper limit Xmax in [g/cm^2]
    lgE  : energy log10(E/eV)
    A    : mass number
    model: hadronic interaction model
    scale: scale parameters (mu, sigma, lambda) to evaluate
           the impact of systematical uncertainties

    Returns
    -------
    integral -inf, x of G(xmax) : value of the Gumbel distribution
    """
    mu, sigma, lambd = gumbelParameters(lgE, A, model)

    # scale paramaters
    mu *= scale[0]
    sigma *= scale[1]
    lambd *= scale[2]

    z = (x - mu) / sigma
    return scipy.special.gammaincc(lambd, lambd * np.exp(-z))


def gumbel_sf(x, lgE, A, model='EPOS-LHC', scale=(1, 1, 1)):
    """
    Integrated Gumbel Xmax distribution from [2]

    Parameters
    ----------
    x    : lower limit Xmax in [g/cm^2]
    lgE  : energy log10(E/eV)
    A    : mass number
    model: hadronic interaction model
    scale: scale parameters (mu, sigma, lambda) to evaluate
           the impact of systematical uncertainties

    Returns
    -------
    integral x, inf of G(xmax) : value of the Gumbel distribution
    """
    mu, sigma, lambd = gumbelParameters(lgE, A, model)

<<<<<<< HEAD
    # scale parameters
=======
    # scale paramaters
>>>>>>> e6aaae22
    mu *= scale[0]
    sigma *= scale[1]
    lambd *= scale[2]

    z = (x - mu) / sigma
    return scipy.special.gammainc(lambd, lambd * np.exp(-z))


<<<<<<< HEAD
def randGumbel(lgE, A, model='EPOS-LHC'):
=======
def randGumbel(lgE, A, size=1, model='EPOS-LHC'):
>>>>>>> e6aaae22
    """
    Random Xmax values for given energy E [EeV] and mass number A, cf. [1].

    Parameters
    ----------
    lgE : array_like
        energy log10(E/eV)
    A : array_like
        mass number
    model: string
        hadronic interaction model

    Returns
    -------
    xmax : array_like
        random Xmax values in [g/cm^2]
    """
    mu, sigma, lambd = gumbelParameters(lgE, A, model)
    # From [2], theorem 3.1:
    # Y = -ln X is generalized Gumbel distributed for Erlang distributed X
    # Erlang is a special case of the gamma distribution
<<<<<<< HEAD
    return mu - sigma * np.log(np.random.gamma(lambd, 1. / lambd))
=======
    return mu - sigma * np.log(np.random.gamma(lambd, 1. / lambd, size=size))
>>>>>>> e6aaae22


def xmaxEnergyBin(lgE):
    if (lgE < 17.8) or (lgE > 20):
        raise ValueError("Energy out of range log10(E/eV) = 17.8 - 20")
    return max(0, dXmax['energyBins'].searchsorted(lgE) - 1)


def xmaxResolution(x, lgE, zsys=0, FOVcut=True):
    """
    Xmax resolution from [4] parametrized as a double Gaussian
    R(Xmax^rec - Xmax) = f*N(sigma1) + (1-f)*N(sigma2)

    Parameters:
        x    - Xmax,rec in [g/cm^2]
        lgE  - log10(E/eV)
        zsys - standard score of systematical deviation
        FOVcut - was the fiducial volume cut applied?
    Returns:
        Resolution pdf
    """
    i = xmaxEnergyBin(lgE)
    key = 'resolution' if FOVcut else 'resolutionNoFOV'
    s1, s1err, s2, s2err, k = dXmax[key][i]

    # uncertainties are correlated
    s1 += zsys * s1err
    s2 += zsys * s2err

    g1 = normpdf(x, 0, s1)
    g2 = normpdf(x, 0, s2)
    return k * g1 + (1 - k) * g2


def xmaxAcceptance(x, lgE, zsys=0, FOVcut=True):
    """
    Xmax acceptance from [4] parametrized as a constant with exponential tails
                | exp(+ (Xmax - x1) / lambda1)       Xmax < x1
    eps(Xmax) = | 1                             for  x1 < Xmax < x2
                | exp(- (Xmax - x2) / lambda2)       Xmax > x2

    Parameters:
        x    - Xmax,true in [g/cm^2]
        lgE  - log10(E/eV)
        zsys - standard score of systematical deviation
        FOVcut - was the fiducial volume cut applied?
    Returns:
        Relative acceptance between 0 - 1
    """
    i = xmaxEnergyBin(lgE)
    key = 'acceptance' if FOVcut else 'acceptanceNoFOV'
    x1, x1err, x2, x2err, l1, l1err, l2, l2err = dXmax[key][i]

    # evaluating extreme cases, cf. xmax2014/README
    x1 -= zsys * x1err
    x2 += zsys * x2err
    l1 += zsys * l1err
    l2 += zsys * l2err

    x = np.array(x, dtype=float)
<<<<<<< HEAD
    lo = x < x1
    hi = x > x2
    acceptance = np.ones_like(x)
=======
    lo = x < x1  # indices with Xmax < x1
    hi = x > x2  # Xmax > x2
    acceptance = np.ones_like(x, )
>>>>>>> e6aaae22
    acceptance[lo] = np.exp(+(x[lo] - x1) / l1)
    acceptance[hi] = np.exp(-(x[hi] - x2) / l2)
    return acceptance


def xmaxScale(lgE, zsys):
    """
    Systematic uncertainty dX on the Xmax scale from [4]
    Xmax,true is estimated to be within [sigma-, sigma+] of the measured value.

    Parameters:
        lgE  - log10(E/eV)
        zsys - standard score of systematical deviation
    Returns:
        Systematical deviation dX = Xmax,true - Xmax,measured
    """
    i = xmaxEnergyBin(lgE)
    up, lo = dXmax['systematics'][i]
    shift = up if (zsys > 0) else -lo
    return zsys * shift


def meanXmax(E, A, model='EPOS-LHC'):
    """
    <Xmax> values for given energies E [EeV], mass numbers A
    and hadronic interaction model, according to [3,4].
    """
    X0, D, xi, delta = dXmaxParams[model][:4]
    lE = np.log10(E) - 1
    return X0 + D * lE + (xi - D / np.log(10) + delta * lE) * np.log(A)


def varXmax(E, A, model='EPOS-LHC'):
    """
    Shower to shower fluctuations sigma^2_sh(Xmax) values for given energies
    E [EeV], mass numbers A and hadronic interaction model, according to [3,4].
    """
    p0, p1, p2, a0, a1, b = dXmaxParams[model][4:]
    lE = np.log10(E) - 1
    lnA = np.log(A)
<<<<<<< HEAD
    s2p = p0 + p1 * lE + p2 * lE**2
    a = a0 + a1 * lE
    return s2p * (1 + a * lnA + b * lnA**2)
=======
    s2p = p0 + p1 * lE + p2 * (lE ** 2)
    a = a0 + a1 * lE
    return s2p * (1 + a * lnA + b * (lnA ** 2))
>>>>>>> e6aaae22


def lnAMoments(E, A, weights=None, bins=dXmax['energyBins']):
    """
    Energy binned <lnA> and sigma^2(lnA) distribution

    Parameters
    ----------
    E : array_like
        energies in [EeV]
    A : array_like
        mass numbers
    weights : array_like, optional
        weights
    bins: array_like
        energies bins in log10(E/eV)

    Returns
    -------
    lEc : array_like
        energy bin centers in log10(E/eV)
    mlnA : array_like
        <ln(A)>, mean of ln(A)
    vlnA : array_like
        sigma^2(ln(A)), variance of ln(A) including shower to shower fluctuations
    """
    lE = np.log10(E) + 18  # event energies in log10(E / eV)
    lEc = (bins[1:] + bins[:-1]) / 2  # bin centers in log10(E / eV)
    mlnA, vlnA = stat.binnedMeanAndVariance(lE, np.log(A), bins, weights)
    return (lEc, mlnA, vlnA)


<<<<<<< HEAD
def lnAMoments2XmaxMoments(lgE, mlnA, vlnA, model='EPOS-LHC'):
=======
def lnAMoments2xmaxMoments(lgE, mlnA, vlnA, model='EPOS-LHC'):
>>>>>>> e6aaae22
    """
    Translate <lnA> & Var(lnA) into <Xmax> & Var(Xmax) according to [3,4].

    Parameters
    ----------
    lgE   : Array of energy bin centers in log10(E/eV)
    mlnA : <ln(A)> in the corresponding energy bins
    vlnA : Var(ln(A)) in the corresponding energy bins
    model : Hadronic interaction model

    Returns
    -------
    mXmax : <Xmax> in the corresponding energy bins
    vXmax : Var(Xmax) in the corresponding energy bins
    """
    lEE0 = lgE - 19  # energy bin centers in log10(E / 10 EeV)
    X0, D, xi, delta, p0, p1, p2, a0, a1, b = dXmaxParams[model]

    fE = (xi - D / np.log(10) + delta * lEE0)
<<<<<<< HEAD
    sigma2_p = p0 + p1 * lEE0 + p2 * (lEE0**2)
    a = a0 + a1 * lEE0

    mXmax = X0 + D * lEE0 + fE * mlnA
    vXmax = sigma2_p * (1 + a * mlnA + b * (vlnA + mlnA**2)) + fE**2 * vlnA
=======
    sigma2_p = p0 + p1 * lEE0 + p2 * (lEE0 ** 2)
    a = a0 + a1 * lEE0

    mXmax = X0 + D * lEE0 + fE * mlnA
    vXmax = sigma2_p * (1 + a * mlnA + b * (vlnA + mlnA ** 2)) + fE ** 2 * vlnA
>>>>>>> e6aaae22
    return (mXmax, vXmax)


def xmaxMoments(E, A, weights=None, model='EPOS-LHC', bins=dXmax['energyBins']):
    """
    Energy binned <Xmax>, sigma^2(Xmax), cf. arXiv:1301.6637

    Parameters
    ----------
    E : Array of energies in [EeV]
    A : Array of mass numbers
    weights : Array of weights (optional)
    model : Hadronic interaction model
    bins: Array of energies in log10(E/eV) defining the bin boundaries

    Returns
    -------
    lEc : Array of energy bin centers in log10(E/eV)
    mXmax : Array of <Xmax> in the energy bins of lEc
    vXmax : Array of sigma^2(Xmax) in the energy bins of lEc
    """
    lEc, mlnA, vlnA = lnAMoments(E, A, weights, bins)
    mXmax, vXmax = lnAMoments2XmaxMoments(lEc, mlnA, vlnA, model)
    return (lEc, mXmax, vXmax)


def xmaxMoments2lnAMoments(lgE, mXmax, vXmax, model='EPOS-LHC'):
    """
    Translate <Xmax> & Var(Xmax) into <lnA> & Var(lnA) according to [3,4].

    Parameters
    ----------
    lgE   : Array of energy bin centers in log10(E/eV)
    mXmax : <Xmax> in the corresponding energy bins
    vXmax : Var(Xmax) in the corresponding energy bins
    model : Hadronic interaction model

    Returns
    -------
    mlnA : <ln(A)> in the corresponding energy bins
    vlnA : Var(ln(A)) in the corresponding energy bins
    """
    lgEE0 = lgE - 19  # energy bin centers in log10(E / 10 EeV)
    X0, D, xi, delta, p0, p1, p2, a0, a1, b = dXmaxParams[model]

    a = a0 + a1 * lgEE0
    fE = xi - D / np.log(10) + delta * lgEE0
    sigma2_p = p0 + p1 * lgEE0 + p2 * lgEE0 ** 2

    mXmax_p = X0 + D * lgEE0
    mlnA = (mXmax - mXmax_p) / fE
    sigma2_sh = sigma2_p * (1 + a * mlnA + b * mlnA ** 2)
    vlnA = (vXmax - sigma2_sh) / (b * sigma2_p + fE ** 2)
    return mlnA, vlnA


def spectrum(E, weights=None, bins=np.linspace(17.5, 20.5, 31), normalize2bin=None):
    """
    Differential spectrum for given energies [EeV] and optional weights.
    Optionally normalize to Auger spectrum in given bin.
    """
    N, bins = np.histogram(np.log10(E) + 18, bins, weights=weights)
<<<<<<< HEAD
    binWidths = 10**bins[1:] - 10**bins[:-1]  # linear bin widths
=======
    binWidths = 10 ** bins[1:] - 10 ** bins[:-1]  # linear bin widths
>>>>>>> e6aaae22
    J = N / binWidths  # make differential
    if normalize2bin:
        c = dSpectrum['mean'][normalize2bin] / J[normalize2bin]
        J *= c
    return J


def spectrum_analytic(E):
    """
    returns a analytic parametrization of the Auger energy spectrum
    units are 1/(eV km^2 sr yr)
    input is the cosmic-ray energy in eV
    """
    p = dSpectrumAnalytic
    return np.where(E < p[1],
                    p[0] * (E / p[1]) ** (-p[3]),
                    p[0] * (E / p[1]) ** (-p[4]) * (1 + (p[1] / p[2]) ** p[5]) * (1 + (E / p[2]) ** p[5]) ** -1)


<<<<<<< HEAD
=======
def spectrumGroups(E, A, weights=None, bins=np.linspace(17.5, 20.2, 28), normalize2bin=None):
    # indentify mass groups
    idx1 = A == 1
    idx2 = (A >= 2) * (A <= 8)
    idx3 = (A >= 9) * (A <= 26)
    idx4 = (A >= 27)

    # spectrum (non-differential) with same bins as the Auger spectrum
    lE = np.log10(E) + 18
    N = np.histogram(lE, weights=weights, bins=bins)[0]

    if weights == None:
        N1 = np.histogram(lE[idx1], bins=bins)[0]
        N2 = np.histogram(lE[idx2], bins=bins)[0]
        N3 = np.histogram(lE[idx3], bins=bins)[0]
        N4 = np.histogram(lE[idx4], bins=bins)[0]
    else:
        N1 = np.histogram(lE[idx1], weights=weights[idx1], bins=bins)[0]
        N2 = np.histogram(lE[idx2], weights=weights[idx2], bins=bins)[0]
        N3 = np.histogram(lE[idx3], weights=weights[idx3], bins=bins)[0]
        N4 = np.histogram(lE[idx4], weights=weights[idx4], bins=bins)[0]

    # make spectrum differential and optionally scale to bin
    binwidths = binWidths = 10 ** lEbins[1:] - 10 ** lEbins[:-1]
    J = N / binWidths
    c = 1
    if normalize2bin:
        c = dSpectrum['mean'][normalize2bin] / J[normalize2bin]
        J *= c
    J1 = N1 / binWidths * c
    J2 = N2 / binWidths * c
    J3 = N3 / binWidths * c
    J4 = N4 / binWidths * c

    return [J, J1, J2, J3, J4]


>>>>>>> e6aaae22
def rand_energy_from_auger_spectrum(n, emin=None, emax=None, bins_only=False):
    """
    Returns random energies from the auger energy spectrum in log10e in eV, e.g. [18.13, 19.26, ...]

    :param n: size of the needed sample
    :param emin: minimal log10(energy) of the sample: e>=emin. defaults to the min(dSpectrum["log10E"])
    :param emax: maximal log10(energy) of the sample: e<emax
    :param bins_only: should only mean bin energies from the spectrum or real random energies be returned. For the
                            latter events in each bin are distributed uniformly
    """
    log10e = dSpectrum["logE"]
    emin = min(log10e) if emin is None else emin
    if emin == emax:
        return np.array([emin] * n)
    bw = (log10e[1] - log10e[0]) / 2.  # bin width divided by 2
    de = 10 ** (log10e + bw) - 10 ** (log10e - bw)
    dn = dSpectrum["mean"] * de

    # Cubic interpolation of energy spectrum to increase energy resolution
    bw_high = 0.01
    interpolate = interp1d(log10e, dn, kind='cubic')
    log10e = np.arange(min(log10e), max(log10e) + 2 * bw_high, 2 * bw_high)
    dn = interpolate(log10e)
    dn[dn < 0] = 0

    selector = log10e >= emin
    log10e = log10e[selector]
    # noinspection PyUnresolvedReferences
    dn = dn[selector]
    if emax is not None:
        selector = log10e < emax
        log10e = log10e[selector]
        dn = dn[selector]

    dn = dn / np.sum(dn)
    mc_log10e = np.random.choice(log10e, size=int(n), p=dn)
    if bins_only:
        return mc_log10e
    uniform_smearing = np.random.uniform(low=-bw_high, high=bw_high, size=int(n))

    return mc_log10e + uniform_smearing


# --------------------- PLOT -------------------------
def plotSpectrum(ax=None, scale=3, with_scale_uncertainty=False):
    """
    Plot the Auger spectrum.
    """
    if ax is None:
        fig = plt.figure()
        ax = fig.add_subplot(111)

    logE = dSpectrum['logE']
    c = (10 ** logE) ** scale
    J = c * dSpectrum['mean']
    Jhi = c * dSpectrum['stathi']
    Jlo = c * dSpectrum['statlo']

<<<<<<< HEAD
    ax.errorbar(logE[:-3], J[:-3], yerr=[Jlo[:-3], Jhi[:-3]], fmt='ko', linewidth=1, markersize=8, capsize=0)
=======
    ax.errorbar(logE[:-3], J[:-3], yerr=[Jlo[:-3], Jhi[:-3]],
                fmt='ko', linewidth=1, markersize=8, capsize=0)
>>>>>>> e6aaae22
    ax.plot(logE[-3:], Jhi[-3:], 'kv', markersize=8)  # upper limits

    ax.set_xlabel('$\log_{10}$($E$/eV)')
    yl = '$J(E)$ [km$^{-2}$ yr$^{-1}$ sr$^{-1}$ eV$^{%g}$]' % (scale - 1)
    if scale != 0:
        yl = '$E^{%g}\,$' % scale + yl
    ax.set_ylabel(yl)

    # marker for the energy scale uncertainty
    if with_scale_uncertainty:
        uncertainty = np.array((0.86, 1.14))
        x = 20.25 + np.log10(uncertainty)
        y = uncertainty ** scale * 1e38
        ax.plot(x, y, 'k', lw=0.8)
        ax.plot(20.25, 1e38, 'ko', ms=5)
        ax.text(20.25, 5e37, r'$\Delta E/E = 14\%$', ha='center', fontsize=12)


# Xmax moments
def plotMeanXmax(ax=None, with_legend=True, models=['EPOS-LHC', 'Sibyll2.1', 'QGSJetII-04']):
    """
    Plot the Auger <Xmax> distribution.
    """
    if ax is None:
        fig = plt.figure()
        ax = fig.add_subplot(111)

    d = dXmax['moments']
    lgE = d['meanLgEnergy']
    mX = d['meanXmax']
    stat = d['meanXmaxSigmaStat']
    syslo = d['meanXmaxSigmaSysLow']
    syshi = d['meanXmaxSigmaSysUp']

    l1 = ax.errorbar(lgE, mX, yerr=stat, fmt='ko', lw=1, ms=8, capsize=0)
    l2 = ax.errorbar(lgE, mX, yerr=[-syslo, syshi], fmt='', lw=0, mew=1.2, c='k', capsize=5)

    ax.set_xlim(17.5, 20)
    ax.set_ylim(640, 840)
    ax.set_xlabel('$\log_{10}$($E$/eV)')
    ax.set_ylabel(r'$\langle \rm{X_{max}} \rangle $ [g/cm$^2$]')

    if with_legend:
        legend1 = ax.legend((l1, l2),
                            ('data $\pm\sigma_\mathrm{stat}$', '$\pm\sigma_\mathrm{sys}$'),
                            loc='upper left', fontsize=16, markerscale=0.8,
                            handleheight=1.4, handlelength=0.8)

    if models:
        lE = np.linspace(17.5, 20.5, 100)
<<<<<<< HEAD
        E = 10**(lE - 18)  # [EeV]
=======
        E = 10 ** (lE - 18)  # [EeV]
>>>>>>> e6aaae22
        ls = ('-', '--', ':')
        for i, m in enumerate(models):
            mX1 = meanXmax(E, 1, model=m)  # proton
            mX2 = meanXmax(E, 56, model=m)  # iron
            ax.plot(lE, mX1, 'k', lw=1, ls=ls[i], label=m)  # for legend
            ax.plot(lE, mX1, 'r', lw=1, ls=ls[i])
            ax.plot(lE, mX2, 'b', lw=1, ls=ls[i])

        if with_legend:
            ax.legend(loc='lower right', fontsize=14)
            ax.add_artist(legend1)


def plotStdXmax(ax=None, with_legend=True, models=['EPOS-LHC', 'Sibyll2.1', 'QGSJetII-04']):
    """
    Plot the Auger sigma(Xmax) distribution.
    """
    if ax is None:
        fig = plt.figure()
        ax = fig.add_subplot(111)

    if models:
        lE = np.linspace(17.5, 20.5, 100)
<<<<<<< HEAD
        E = 10**(lE - 18)  # [EeV]
=======
        E = 10 ** (lE - 18)  # [EeV]
>>>>>>> e6aaae22
        ls = ('-', '--', ':')
        for i, m in enumerate(models):
            vX1 = varXmax(E, 1, model=m)  # proton
            vX2 = varXmax(E, 56, model=m)  # iron
            ax.plot(lE, vX1 ** .5, 'k', lw=1, ls=ls[i], label=m)  # for legend
            ax.plot(lE, vX1 ** .5, 'r', lw=1, ls=ls[i])
            ax.plot(lE, vX2 ** .5, 'b', lw=1, ls=ls[i])

    d = dXmax['moments']
    lgE = d['meanLgEnergy']
    sX = d['sigmaXmax']
    stat = d['sigmaXmaxSigmaStat']
    syslo = d['sigmaXmaxSigmaSysLow']
    syshi = d['sigmaXmaxSigmaSysUp']

    l1 = ax.errorbar(lgE, sX, yerr=stat, fmt='ko', lw=1, ms=8, capsize=0)
    l2 = ax.errorbar(lgE, sX, yerr=[-syslo, syshi], fmt='', lw=0, mew=1.2, c='k', capsize=5)

    ax.set_xlabel('$\log_{10}$($E$/eV)')
    ax.set_ylabel(r'$\sigma(\rm{X_{max}})$ [g/cm$^2$]')
    ax.set_xlim(17.5, 20)
    ax.set_ylim(1, 79)

    if with_legend:
        legend1 = ax.legend((l1, l2),
                            ('data $\pm\sigma_\mathrm{stat}$', '$\pm\sigma_\mathrm{sys}$'),
                            loc='upper left', fontsize=16, markerscale=0.8,
                            handleheight=1.4, handlelength=0.8)
        if models:
            ax.legend(loc='lower right', fontsize=14)
            ax.add_artist(legend1)


def plotXmax(ax=None, i=0):
    if ax is None:
        fig = plt.figure()
        ax = fig.add_subplot(111)

    data = dXmax['histograms'][i]
    bins = dXmax['xmaxBins']
    cens = dXmax['xmaxCens']
    ax.hist(cens, weights=data, bins=bins, histtype='step', color='k', lw=1.5)

    ax.set_xlabel(r'$X_\mathrm{max}$ [g/cm$^2$]')
    ax.set_ylabel('N')

    Ebins = dXmax['energyBins']
    info = '$\log_{10}(E) = %.1f - %.1f$' % (Ebins[i], Ebins[i + 1])
    ax.text(0.98, 0.97, info, transform=ax.transAxes, ha='right', va='top')


def plotXmaxAll():
    fig, axes = plt.subplots(6, 3, sharex=True, figsize=(12, 20))
    axes = axes.flatten()
    for i in range(18):
        ax = axes[i]
        plotXmax(ax, i)
        ax.set_xlabel('')
        ax.set_ylabel('')
        ax.set_xticks((600, 800, 1000))
        # ax.locator_params(axis='y', nbins=5, min=0)

    axes[16].set_xlabel(r'$X_\mathrm{max}$ [g/cm$^2$]')
    axes[6].set_ylabel('events / (20 g/cm$^2$)')


<<<<<<< HEAD
=======
# LnA moments
>>>>>>> e6aaae22
def plotMeanLnA(ax=None, model='EPOS-LHC', with_legend=True, with_comparison=True):
    """
    Plot the Auger <lnA> distribution.
    """
    if ax is None:
        fig = plt.figure()
        ax = fig.add_subplot(111)

    d = dlnA[model]
    lgE = d['logE']
    mlnA = d['mlnA']
    stat = d['mlnAstat']
    syslo = d['mlnAsyslo'] - mlnA
    syshi = d['mlnAsyshi'] - mlnA

<<<<<<< HEAD
    ax.errorbar(lgE, mlnA, yerr=stat, fmt='ko', lw=1.2, ms=8, mew='0', label='data $\pm\sigma_\mathrm{stat}$ (%s)' % model)
    ax.errorbar(lgE, mlnA, yerr=[-syslo, syshi], fmt='', lw=0, mew=1.2, c='k', capsize=5, label='$\pm\sigma_\mathrm{sys}$')
=======
    ax.errorbar(lgE, mlnA, yerr=stat,
                fmt='ko', lw=1.2, ms=8, mew='0',
                label='data $\pm\sigma_\mathrm{stat}$ (%s)' % model)
    ax.errorbar(lgE, mlnA, yerr=[-syslo, syshi],
                fmt='', lw=0, mew=1.2, c='k', capsize=5,
                label='$\pm\sigma_\mathrm{sys}$')
>>>>>>> e6aaae22

    ax.set_xlim(17.5, 20)
    ax.set_ylim(-0.5, 4.2)
    ax.set_xlabel('$\log_{10}$($E$/eV)')
    ax.set_ylabel(r'$\langle \ln A \rangle$')

    if with_comparison:
        trans = plt.matplotlib.transforms.blended_transform_factory(
            ax.transAxes, ax.transData)
        lnA = np.log(np.array([1, 4, 14, 56]))
        name = ['p', 'He', 'N', 'Fe']
        for i in range(4):
            ax.axhline(lnA[i], c='k', ls=':')
<<<<<<< HEAD
            ax.text(0.98, lnA[i] - 0.05, name[i], transform=trans, va='top', ha='right', fontsize=14)

    if with_legend:
        legend1 = ax.legend(loc='upper left', fontsize=16, markerscale=0.8, handleheight=1.4, handlelength=0.8, frameon=True)
=======
            ax.text(0.98, lnA[i] - 0.05, name[i], transform=trans,
                    va='top', ha='right', fontsize=14)

    if with_legend:
        legend1 = ax.legend(loc='upper left', fontsize=16, markerscale=0.8,
                            handleheight=1.4, handlelength=0.8, frameon=True)
>>>>>>> e6aaae22
        frame = legend1.get_frame()
        frame.set_edgecolor('white')


def plotVarLnA(ax=None, model='EPOS-LHC', with_legend=True):
    """
    Plot the Auger Var(lnA) distribution.
    """
    if ax is None:
        fig = plt.figure()
        ax = fig.add_subplot(111)

    d = dlnA[model]
    lgE = d['logE']
    vlnA = d['vlnA']
    stat = d['vlnAstat']
    syslo = d['vlnAsyslo'] - vlnA
    syshi = d['vlnAsyshi'] - vlnA

<<<<<<< HEAD
    ax.errorbar(lgE, vlnA, yerr=stat, fmt='ko', lw=1.2, ms=8, mew='0', label='data $\pm\sigma_\mathrm{stat}$ (%s)' % model)
    ax.errorbar(lgE, vlnA, yerr=[-syslo, syshi], fmt='', lw=0, mew=1.2, c='k', capsize=5, label='$\pm\sigma_\mathrm{sys}$')

    ax.fill_between([17.5, 20.5], [-2, -2], hatch='/', facecolor='white', edgecolor='grey')
=======
    ax.errorbar(lgE, vlnA, yerr=stat,
                fmt='ko', lw=1.2, ms=8, mew='0',
                label='data $\pm\sigma_\mathrm{stat}$ (%s)' % model)
    ax.errorbar(lgE, vlnA, yerr=[-syslo, syshi],
                fmt='', lw=0, mew=1.2, c='k', capsize=5,
                label='$\pm\sigma_\mathrm{sys}$')

    ax.fill_between([17.5, 20.5], [-2, -2],
                    hatch='/', facecolor='white', edgecolor='grey')
>>>>>>> e6aaae22

    ax.set_xlim(17.5, 20)
    ax.set_ylim(-2, 4.2)
    ax.set_xlabel('$\log_{10}$($E$/eV)')
    ax.set_ylabel(r'$V(\ln A)$')

    if with_legend:
<<<<<<< HEAD
        legend1 = ax.legend(loc='upper left', fontsize=16, markerscale=0.8, handleheight=1.4, handlelength=0.8, frameon=True)
=======
        legend1 = ax.legend(loc='upper left', fontsize=16, markerscale=0.8,
                            handleheight=1.4, handlelength=0.8, frameon=True)
>>>>>>> e6aaae22
        frame = legend1.get_frame()
        frame.set_edgecolor('white')


# super plots
def plotSpectrumXmax(scale=3, models=['EPOS-LHC', 'Sibyll2.1', 'QGSJetII-04']):
    """
    Plot spectrum and Xmax moments together
    """
    fig, axes = plt.subplots(3, 1, sharex=True, figsize=(10, 16))
    fig.subplots_adjust(hspace=0, wspace=0)
    ax1, ax2, ax3 = axes

    plotSpectrum(ax1, scale, True)
    plotMeanXmax(ax2, True, models)
    plotStdXmax(ax3, False, models)

    ax1.semilogy()
    ax1.set_xlim(17.5, 20.5)
    ax1.set_ylim(8e35, 2e38)

    # model description
    ax2.text(19.0, 825, 'proton', fontsize=16, rotation=22)
    ax2.text(20.2, 755, 'iron', fontsize=16, rotation=23)
    ax3.text(20.4, 59, 'proton', fontsize=16, ha='right')
    ax3.text(20.4, 12, 'iron', fontsize=16, ha='right')

    [ax.axvline(18.7, c='grey', lw=1) for ax in axes]  # ankle
    return fig, axes


def plotSpectrumLnA(scale=3, model='EPOS-LHC'):
    """
    Plot spectrum and ln(A) moments together
    """
    fig, axes = plt.subplots(3, 1, sharex=True, figsize=(10, 16))
    fig.subplots_adjust(hspace=0, wspace=0)
    ax1, ax2, ax3 = axes

    plotSpectrum(ax1, scale, True)
    plotMeanLnA(ax2, model)
    plotVarLnA(ax3, model)

    ax1.semilogy()
    ax1.set_xlim(17.5, 20.5)
    ax1.set_ylim(8e35, 2e38)

    [ax.axvline(18.7, c='grey', lw=1) for ax in axes]  # ankle
    return fig, axes


def plotAugerExposure(color='g', markersize=2):
    """
    Plot the outline of the geometrical Auger exposure with a maximum zenith angle of 60 degrees.
    Use this function after plotting/initialising a mollweide-projected plot.
    """
<<<<<<< HEAD
    theta = np.ones(1800) * np.deg2rad(60)
    phi = np.arange(1800)
    theta, phi = hp.Rotator(coord='cg')(theta, phi)
    hp.projplot(theta, phi, coord='G', color=color, marker='.', markersize=markersize)
=======

    # outline of Auger's exposure
    expOutlineTheta = [1.143] * 1800  # 1800 points are drawn at theta = 1.143 (= radian value of 60 degrees
    expOutlinePhi = range(1800)  # above horizon + earth's inclination)

    colorStyle = color + '.'

    # these new arrays contain the galactic coordinates from the rotation-function of healpy
    expOutlineTheta, expOutlinePhi = hp.Rotator(coord='cg')(expOutlineTheta, expOutlinePhi)

    # plot the points using projplot that automatically plots in mollweide coordinates
    hp.projplot(expOutlineTheta, expOutlinePhi, colorStyle, coord='G', markersize=markersize)
>>>>>>> e6aaae22
<|MERGE_RESOLUTION|>--- conflicted
+++ resolved
@@ -1,40 +1,31 @@
 """
 Tools related to the Pierre Auger Observatory
 """
+import numpy as np
+import matplotlib.pyplot as plt
+from matplotlib.mlab import normpdf
 from os import path
-
+import scipy.special
+from scipy.interpolate import interp1d
+import astrotools.stat as stat
 import healpy as hp
-import matplotlib.pyplot as plt
-import numpy as np
-import scipy.special
-from matplotlib.mlab import normpdf
-from scipy.interpolate import interp1d
-
-import astrotools.stat as stat
 
 # References
 # [1] Manlio De Domenico et al., JCAP07(2013)050, doi:10.1088/1475-7516/2013/07/050
 # [2] S. Adeyemi and M.O. Ojo, Kragujevac J. Math. 25 (2003) 19-29
-# [3] JCAP 1302 (2013) 026, Interpretation of the Depths of Maximum of Extensive Air Showers Measured by the
-#                           Pierre Auger Observatory, DOI:10.1088/1475-7516/2013/02/026
+# [3] JCAP 1302 (2013) 026, Interpretation of the Depths of Maximum of Extensive Air Showers Measured by the Pierre Auger Observatory, DOI:10.1088/1475-7516/2013/02/026
 # [4] Auger ICRC'15, data file received from Ines Valino on 2015-07-30
-# [5] GAP-2014-083, Update of the parameterisations given in "Interpretation of the Depths ..."
-#                   in the energy range 10^17 - 10^20 eV
+# [5] GAP-2014-083, Update of the parameterisations given in "Interpretation of the Depths ..." in the energy range 10^17 - 10^20 eV
 # [6] Long Xmax paper
 
 # --------------------- DATA -------------------------
 data_path = path.split(__file__)[0] + '/data'
 
 # Spectrum data [4]
-<<<<<<< HEAD
-=======
-# noinspection PyTypeChecker
->>>>>>> e6aaae22
 dSpectrum = np.genfromtxt(data_path + '/auger_spectrum_2015.txt', delimiter=',', names=True)
 dSpectrumAnalytic = np.array([3.3e-19, 4.82e18, 42.09e18, 3.29, 2.6, 3.14])  # from Ines Valino, ICRC2015
 
 # Xmax data of [6], from http://www.auger.org/data/xmax2014.tar.gz on 2014-09-29
-<<<<<<< HEAD
 dXmax = {
     'histograms': np.genfromtxt(data_path + '/xmax/xmaxHistograms.txt', usecols=range(7, 107)),
     'moments': np.genfromtxt(data_path + '/xmax/xmaxMoments.txt', names=True, usecols=range(3, 13)),
@@ -47,50 +38,25 @@
     'energyCens': np.r_[np.linspace(17.85, 19.45, 17), 19.7],
     'xmaxBins': np.linspace(0, 2000, 101),
     'xmaxCens': np.linspace(10, 1990, 100)}
-=======
-# noinspection PyTypeChecker
-dXmax = {'histograms': np.genfromtxt(data_path + '/xmax/xmaxHistograms.txt', usecols=range(7, 107)),
-         'moments': np.genfromtxt(data_path + '/xmax/xmaxMoments.txt', names=True, usecols=range(3, 13)),
-         'resolution': np.genfromtxt(data_path + '/xmax/resolution.txt', names=True, usecols=range(3, 8)),
-         'acceptance': np.genfromtxt(data_path + '/xmax/acceptance.txt', names=True, usecols=range(3, 11)),
-         'systematics': np.genfromtxt(data_path + '/xmax/xmaxSystematics.txt', names=True, usecols=(3, 4)),
-         'resolutionNoFOV': np.genfromtxt(data_path + '/xmax/resolutionNoFOV.txt', names=True, usecols=range(3, 8)),
-         'acceptanceNoFOV': np.genfromtxt(data_path + '/xmax/acceptanceNoFOV.txt', names=True, usecols=range(3, 11)),
-         'energyBins': np.r_[np.linspace(17.8, 19.5, 18), 20], 'energyCens': np.r_[np.linspace(17.85, 19.45, 17), 19.7],
-         'xmaxBins': np.linspace(0, 2000, 101), 'xmaxCens': np.linspace(10, 1990, 100)}
-
-# dXmax['correlationsPlus'] = ...
-# dXmax['correlationsMinus'] = ...
->>>>>>> e6aaae22
 
 # Values for <Xmax>, sigma(Xmax) parameterization from [3,4,5]
 # dXmaxParams[model] = (X0, D, xi, delta, p0, p1, p2, a0, a1, b)
 dXmaxParams = {
-    'QGSJet01': (774.2, 49.7, -0.30, 1.92, 3852, -274, 169, -0.451, -0.0020, 0.057),  # from [3], pre-LHC
-    'QGSJetII': (781.8, 45.8, -1.13, 1.71, 3163, -237, 60, -0.386, -0.0006, 0.043),  # from [3], pre-LHC
-    'EPOS1.99': (809.7, 62.2, 0.78, 0.08, 3279, -47, 228, -0.461, -0.0041, 0.059),  # from [3], pre-LHC
-    'Sibyll2.1': (795.1, 57.7, -0.04, -0.04, 2785, -364, 152, -0.368, -0.0049, 0.039),  # from [3]
-    'Sibyll2.1*': (795.1, 57.9, 0.06, 0.08, 2792, -394, 101, -0.360, -0.0019, 0.037),
-    # from [5], fit range lgE = 17 - 20
-    'EPOS-LHC': (806.1, 55.6, 0.15, 0.83, 3284, -260, 132, -0.462, -0.0008, 0.059),  # from [4]
-    'EPOS-LHC*': (806.1, 56.3, 0.47, 1.15, 3270, -261, 149, -0.459, -0.0005, 0.058),
-    # from [5], fit range lgE = 17 - 20
-    'QGSJetII-04': (790.4, 54.4, -0.31, 0.24, 3738, -375, -21, -0.397, 0.0008, 0.046),  # from [4]
-    'QGSJetII-04*': (
-        790.4, 54.4, -0.33, 0.69, 3702, -369, 83, -0.396, 0.0010, 0.045)}  # from [5], fit range lgE = 17 - 20
+    'QGSJet01'    : (774.2, 49.7, -0.30,  1.92, 3852, -274, 169, -0.451, -0.0020, 0.057),  # from [3], pre-LHC
+    'QGSJetII'    : (781.8, 45.8, -1.13,  1.71, 3163, -237,  60, -0.386, -0.0006, 0.043),  # from [3], pre-LHC
+    'EPOS1.99'    : (809.7, 62.2,  0.78,  0.08, 3279,  -47, 228, -0.461, -0.0041, 0.059),  # from [3], pre-LHC
+    'Sibyll2.1'   : (795.1, 57.7, -0.04, -0.04, 2785, -364, 152, -0.368, -0.0049, 0.039),  # from [3]
+    'Sibyll2.1*'  : (795.1, 57.9,  0.06,  0.08, 2792, -394, 101, -0.360, -0.0019, 0.037),  # from [5], fit range lgE = 17 - 20
+    'EPOS-LHC'    : (806.1, 55.6,  0.15,  0.83, 3284, -260, 132, -0.462, -0.0008, 0.059),  # from [4]
+    'EPOS-LHC*'   : (806.1, 56.3,  0.47,  1.15, 3270, -261, 149, -0.459, -0.0005, 0.058),  # from [5], fit range lgE = 17 - 20
+    'QGSJetII-04' : (790.4, 54.4, -0.31,  0.24, 3738, -375, -21, -0.397,  0.0008, 0.046),  # from [4]
+    'QGSJetII-04*': (790.4, 54.4, -0.33,  0.69, 3702, -369,  83, -0.396,  0.0010, 0.045)}  # from [5], fit range lgE = 17 - 20
 
 # ln(A) moments from [6]
-<<<<<<< HEAD
 dlnA = {
     'EPOS-LHC': np.genfromtxt(data_path + '/lnA/lnA_EPOS-LHC.txt', names=True),
     'QGSJetII-04': np.genfromtxt(data_path + '/lnA/lnA_QGSJetII-04.txt', names=True),
     'Sibyll2.1': np.genfromtxt(data_path + '/lnA/lnA_Sibyll2.1.txt', names=True)}
-=======
-# noinspection PyTypeChecker
-dlnA = {'EPOS-LHC': np.genfromtxt(data_path + '/lnA/lnA_EPOS-LHC.txt', names=True),
-        'QGSJetII-04': np.genfromtxt(data_path + '/lnA/lnA_QGSJetII-04.txt', names=True),
-        'Sibyll2.1': np.genfromtxt(data_path + '/lnA/lnA_Sibyll2.1.txt', names=True)}
->>>>>>> e6aaae22
 
 
 # ------------------  FUNCTIONS ----------------------
@@ -118,23 +84,14 @@
     """
     lE = lgE - 19  # log10(E/10 EeV)
     lnA = np.log(A)
-    D = np.array([np.ones_like(A), lnA, lnA ** 2])
-
-<<<<<<< HEAD
+    D = np.array([np.ones_like(A), lnA, lnA**2])
+
     # Parameters for mu, sigma and lambda of the Gumble Xmax distribution from [1], table 1.
     #   'model' : {
     #       'mu'     : ((a0, a1, a2), (b0, b1, b2), (c0, c1, c2))
     #       'sigma'  : ((a0, a1, a2), (b0, b1, b2))
     #       'lambda' : ((a0, a1, a2), (b0, b1, b2))}
     params = {
-=======
-    # Parameters for mu, sigma and lambda of the Gumbel Xmax distribution from [1], table 1.
-    params = {
-        #   'model' : {
-        #       'mu'     : ((a0, a1, a2), (b0, b1, b2), (c0, c1, c2))
-        #       'sigma'  : ((a0, a1, a2), (b0, b1, b2))
-        #       'lambda' : ((a0, a1, a2), (b0, b1, b2))}
->>>>>>> e6aaae22
         'QGSJetII': {
             'mu': ((758.444, -10.692, -1.253), (48.892, 0.02, 0.179), (-2.346, 0.348, -0.086)),
             'sigma': ((39.033, 7.452, -2.176), (4.390, -1.688, 0.170)),
@@ -158,11 +115,7 @@
     par = params[model]
 
     p0, p1, p2 = np.dot(par['mu'], D)
-<<<<<<< HEAD
     mu = p0 + p1 * lE + p2 * lE**2
-=======
-    mu = p0 + p1 * lE + p2 * lE ** 2
->>>>>>> e6aaae22
     p0, p1 = np.dot(par['sigma'], D)
     sigma = p0 + p1 * lE
     p0, p1 = np.dot(par['lambda'], D)
@@ -190,25 +143,15 @@
     """
     mu, sigma, lambd = gumbelParameters(lgE, A, model)
 
-<<<<<<< HEAD
     # scale parameters
-=======
-    # scale paramaters
->>>>>>> e6aaae22
     mu *= scale[0]
     sigma *= scale[1]
     lambd *= scale[2]
 
     z = (x - mu) / sigma
-<<<<<<< HEAD
     return 1. / sigma * lambd**lambd / scipy.special.gamma(lambd) * np.exp(-lambd * (z + np.exp(-z)))
 
 
-=======
-    return 1. / sigma * lambd ** lambd / scipy.special.gamma(lambd) * np.exp(-lambd * (z + np.exp(-z)))
-
-
->>>>>>> e6aaae22
 def gumbel_cdf(x, lgE, A, model='EPOS-LHC', scale=(1, 1, 1)):
     """
     Integrated Gumbel Xmax distribution from [2]
@@ -256,11 +199,7 @@
     """
     mu, sigma, lambd = gumbelParameters(lgE, A, model)
 
-<<<<<<< HEAD
     # scale parameters
-=======
-    # scale paramaters
->>>>>>> e6aaae22
     mu *= scale[0]
     sigma *= scale[1]
     lambd *= scale[2]
@@ -269,11 +208,7 @@
     return scipy.special.gammainc(lambd, lambd * np.exp(-z))
 
 
-<<<<<<< HEAD
-def randGumbel(lgE, A, model='EPOS-LHC'):
-=======
-def randGumbel(lgE, A, size=1, model='EPOS-LHC'):
->>>>>>> e6aaae22
+def randGumbel(lgE, A, size=None, model='EPOS-LHC'):
     """
     Random Xmax values for given energy E [EeV] and mass number A, cf. [1].
 
@@ -292,14 +227,11 @@
         random Xmax values in [g/cm^2]
     """
     mu, sigma, lambd = gumbelParameters(lgE, A, model)
+
     # From [2], theorem 3.1:
     # Y = -ln X is generalized Gumbel distributed for Erlang distributed X
     # Erlang is a special case of the gamma distribution
-<<<<<<< HEAD
-    return mu - sigma * np.log(np.random.gamma(lambd, 1. / lambd))
-=======
     return mu - sigma * np.log(np.random.gamma(lambd, 1. / lambd, size=size))
->>>>>>> e6aaae22
 
 
 def xmaxEnergyBin(lgE):
@@ -360,15 +292,9 @@
     l2 += zsys * l2err
 
     x = np.array(x, dtype=float)
-<<<<<<< HEAD
     lo = x < x1
     hi = x > x2
     acceptance = np.ones_like(x)
-=======
-    lo = x < x1  # indices with Xmax < x1
-    hi = x > x2  # Xmax > x2
-    acceptance = np.ones_like(x, )
->>>>>>> e6aaae22
     acceptance[lo] = np.exp(+(x[lo] - x1) / l1)
     acceptance[hi] = np.exp(-(x[hi] - x2) / l2)
     return acceptance
@@ -409,15 +335,9 @@
     p0, p1, p2, a0, a1, b = dXmaxParams[model][4:]
     lE = np.log10(E) - 1
     lnA = np.log(A)
-<<<<<<< HEAD
     s2p = p0 + p1 * lE + p2 * lE**2
     a = a0 + a1 * lE
     return s2p * (1 + a * lnA + b * lnA**2)
-=======
-    s2p = p0 + p1 * lE + p2 * (lE ** 2)
-    a = a0 + a1 * lE
-    return s2p * (1 + a * lnA + b * (lnA ** 2))
->>>>>>> e6aaae22
 
 
 def lnAMoments(E, A, weights=None, bins=dXmax['energyBins']):
@@ -450,11 +370,7 @@
     return (lEc, mlnA, vlnA)
 
 
-<<<<<<< HEAD
 def lnAMoments2XmaxMoments(lgE, mlnA, vlnA, model='EPOS-LHC'):
-=======
-def lnAMoments2xmaxMoments(lgE, mlnA, vlnA, model='EPOS-LHC'):
->>>>>>> e6aaae22
     """
     Translate <lnA> & Var(lnA) into <Xmax> & Var(Xmax) according to [3,4].
 
@@ -474,19 +390,11 @@
     X0, D, xi, delta, p0, p1, p2, a0, a1, b = dXmaxParams[model]
 
     fE = (xi - D / np.log(10) + delta * lEE0)
-<<<<<<< HEAD
     sigma2_p = p0 + p1 * lEE0 + p2 * (lEE0**2)
     a = a0 + a1 * lEE0
 
     mXmax = X0 + D * lEE0 + fE * mlnA
     vXmax = sigma2_p * (1 + a * mlnA + b * (vlnA + mlnA**2)) + fE**2 * vlnA
-=======
-    sigma2_p = p0 + p1 * lEE0 + p2 * (lEE0 ** 2)
-    a = a0 + a1 * lEE0
-
-    mXmax = X0 + D * lEE0 + fE * mlnA
-    vXmax = sigma2_p * (1 + a * mlnA + b * (vlnA + mlnA ** 2)) + fE ** 2 * vlnA
->>>>>>> e6aaae22
     return (mXmax, vXmax)
 
 
@@ -534,12 +442,12 @@
 
     a = a0 + a1 * lgEE0
     fE = xi - D / np.log(10) + delta * lgEE0
-    sigma2_p = p0 + p1 * lgEE0 + p2 * lgEE0 ** 2
+    sigma2_p = p0 + p1 * lgEE0 + p2 * lgEE0**2
 
     mXmax_p = X0 + D * lgEE0
     mlnA = (mXmax - mXmax_p) / fE
-    sigma2_sh = sigma2_p * (1 + a * mlnA + b * mlnA ** 2)
-    vlnA = (vXmax - sigma2_sh) / (b * sigma2_p + fE ** 2)
+    sigma2_sh = sigma2_p * (1 + a * mlnA + b * mlnA**2)
+    vlnA = (vXmax - sigma2_sh) / (b * sigma2_p + fE**2)
     return mlnA, vlnA
 
 
@@ -549,11 +457,7 @@
     Optionally normalize to Auger spectrum in given bin.
     """
     N, bins = np.histogram(np.log10(E) + 18, bins, weights=weights)
-<<<<<<< HEAD
     binWidths = 10**bins[1:] - 10**bins[:-1]  # linear bin widths
-=======
-    binWidths = 10 ** bins[1:] - 10 ** bins[:-1]  # linear bin widths
->>>>>>> e6aaae22
     J = N / binWidths  # make differential
     if normalize2bin:
         c = dSpectrum['mean'][normalize2bin] / J[normalize2bin]
@@ -573,46 +477,6 @@
                     p[0] * (E / p[1]) ** (-p[4]) * (1 + (p[1] / p[2]) ** p[5]) * (1 + (E / p[2]) ** p[5]) ** -1)
 
 
-<<<<<<< HEAD
-=======
-def spectrumGroups(E, A, weights=None, bins=np.linspace(17.5, 20.2, 28), normalize2bin=None):
-    # indentify mass groups
-    idx1 = A == 1
-    idx2 = (A >= 2) * (A <= 8)
-    idx3 = (A >= 9) * (A <= 26)
-    idx4 = (A >= 27)
-
-    # spectrum (non-differential) with same bins as the Auger spectrum
-    lE = np.log10(E) + 18
-    N = np.histogram(lE, weights=weights, bins=bins)[0]
-
-    if weights == None:
-        N1 = np.histogram(lE[idx1], bins=bins)[0]
-        N2 = np.histogram(lE[idx2], bins=bins)[0]
-        N3 = np.histogram(lE[idx3], bins=bins)[0]
-        N4 = np.histogram(lE[idx4], bins=bins)[0]
-    else:
-        N1 = np.histogram(lE[idx1], weights=weights[idx1], bins=bins)[0]
-        N2 = np.histogram(lE[idx2], weights=weights[idx2], bins=bins)[0]
-        N3 = np.histogram(lE[idx3], weights=weights[idx3], bins=bins)[0]
-        N4 = np.histogram(lE[idx4], weights=weights[idx4], bins=bins)[0]
-
-    # make spectrum differential and optionally scale to bin
-    binwidths = binWidths = 10 ** lEbins[1:] - 10 ** lEbins[:-1]
-    J = N / binWidths
-    c = 1
-    if normalize2bin:
-        c = dSpectrum['mean'][normalize2bin] / J[normalize2bin]
-        J *= c
-    J1 = N1 / binWidths * c
-    J2 = N2 / binWidths * c
-    J3 = N3 / binWidths * c
-    J4 = N4 / binWidths * c
-
-    return [J, J1, J2, J3, J4]
-
-
->>>>>>> e6aaae22
 def rand_energy_from_auger_spectrum(n, emin=None, emax=None, bins_only=False):
     """
     Returns random energies from the auger energy spectrum in log10e in eV, e.g. [18.13, 19.26, ...]
@@ -666,17 +530,12 @@
         ax = fig.add_subplot(111)
 
     logE = dSpectrum['logE']
-    c = (10 ** logE) ** scale
+    c = (10**logE)**scale
     J = c * dSpectrum['mean']
     Jhi = c * dSpectrum['stathi']
     Jlo = c * dSpectrum['statlo']
 
-<<<<<<< HEAD
     ax.errorbar(logE[:-3], J[:-3], yerr=[Jlo[:-3], Jhi[:-3]], fmt='ko', linewidth=1, markersize=8, capsize=0)
-=======
-    ax.errorbar(logE[:-3], J[:-3], yerr=[Jlo[:-3], Jhi[:-3]],
-                fmt='ko', linewidth=1, markersize=8, capsize=0)
->>>>>>> e6aaae22
     ax.plot(logE[-3:], Jhi[-3:], 'kv', markersize=8)  # upper limits
 
     ax.set_xlabel('$\log_{10}$($E$/eV)')
@@ -689,7 +548,7 @@
     if with_scale_uncertainty:
         uncertainty = np.array((0.86, 1.14))
         x = 20.25 + np.log10(uncertainty)
-        y = uncertainty ** scale * 1e38
+        y = uncertainty**scale * 1e38
         ax.plot(x, y, 'k', lw=0.8)
         ax.plot(20.25, 1e38, 'ko', ms=5)
         ax.text(20.25, 5e37, r'$\Delta E/E = 14\%$', ha='center', fontsize=12)
@@ -721,17 +580,13 @@
 
     if with_legend:
         legend1 = ax.legend((l1, l2),
-                            ('data $\pm\sigma_\mathrm{stat}$', '$\pm\sigma_\mathrm{sys}$'),
-                            loc='upper left', fontsize=16, markerscale=0.8,
-                            handleheight=1.4, handlelength=0.8)
+            ('data $\pm\sigma_\mathrm{stat}$', '$\pm\sigma_\mathrm{sys}$'),
+            loc='upper left', fontsize=16, markerscale=0.8,
+            handleheight=1.4, handlelength=0.8)
 
     if models:
         lE = np.linspace(17.5, 20.5, 100)
-<<<<<<< HEAD
         E = 10**(lE - 18)  # [EeV]
-=======
-        E = 10 ** (lE - 18)  # [EeV]
->>>>>>> e6aaae22
         ls = ('-', '--', ':')
         for i, m in enumerate(models):
             mX1 = meanXmax(E, 1, model=m)  # proton
@@ -755,18 +610,14 @@
 
     if models:
         lE = np.linspace(17.5, 20.5, 100)
-<<<<<<< HEAD
         E = 10**(lE - 18)  # [EeV]
-=======
-        E = 10 ** (lE - 18)  # [EeV]
->>>>>>> e6aaae22
         ls = ('-', '--', ':')
         for i, m in enumerate(models):
             vX1 = varXmax(E, 1, model=m)  # proton
             vX2 = varXmax(E, 56, model=m)  # iron
-            ax.plot(lE, vX1 ** .5, 'k', lw=1, ls=ls[i], label=m)  # for legend
-            ax.plot(lE, vX1 ** .5, 'r', lw=1, ls=ls[i])
-            ax.plot(lE, vX2 ** .5, 'b', lw=1, ls=ls[i])
+            ax.plot(lE, vX1**.5, 'k', lw=1, ls=ls[i], label=m)  # for legend
+            ax.plot(lE, vX1**.5, 'r', lw=1, ls=ls[i])
+            ax.plot(lE, vX2**.5, 'b', lw=1, ls=ls[i])
 
     d = dXmax['moments']
     lgE = d['meanLgEnergy']
@@ -785,9 +636,9 @@
 
     if with_legend:
         legend1 = ax.legend((l1, l2),
-                            ('data $\pm\sigma_\mathrm{stat}$', '$\pm\sigma_\mathrm{sys}$'),
-                            loc='upper left', fontsize=16, markerscale=0.8,
-                            handleheight=1.4, handlelength=0.8)
+            ('data $\pm\sigma_\mathrm{stat}$', '$\pm\sigma_\mathrm{sys}$'),
+            loc='upper left', fontsize=16, markerscale=0.8,
+            handleheight=1.4, handlelength=0.8)
         if models:
             ax.legend(loc='lower right', fontsize=14)
             ax.add_artist(legend1)
@@ -826,10 +677,6 @@
     axes[6].set_ylabel('events / (20 g/cm$^2$)')
 
 
-<<<<<<< HEAD
-=======
-# LnA moments
->>>>>>> e6aaae22
 def plotMeanLnA(ax=None, model='EPOS-LHC', with_legend=True, with_comparison=True):
     """
     Plot the Auger <lnA> distribution.
@@ -845,17 +692,8 @@
     syslo = d['mlnAsyslo'] - mlnA
     syshi = d['mlnAsyshi'] - mlnA
 
-<<<<<<< HEAD
     ax.errorbar(lgE, mlnA, yerr=stat, fmt='ko', lw=1.2, ms=8, mew='0', label='data $\pm\sigma_\mathrm{stat}$ (%s)' % model)
     ax.errorbar(lgE, mlnA, yerr=[-syslo, syshi], fmt='', lw=0, mew=1.2, c='k', capsize=5, label='$\pm\sigma_\mathrm{sys}$')
-=======
-    ax.errorbar(lgE, mlnA, yerr=stat,
-                fmt='ko', lw=1.2, ms=8, mew='0',
-                label='data $\pm\sigma_\mathrm{stat}$ (%s)' % model)
-    ax.errorbar(lgE, mlnA, yerr=[-syslo, syshi],
-                fmt='', lw=0, mew=1.2, c='k', capsize=5,
-                label='$\pm\sigma_\mathrm{sys}$')
->>>>>>> e6aaae22
 
     ax.set_xlim(17.5, 20)
     ax.set_ylim(-0.5, 4.2)
@@ -869,19 +707,10 @@
         name = ['p', 'He', 'N', 'Fe']
         for i in range(4):
             ax.axhline(lnA[i], c='k', ls=':')
-<<<<<<< HEAD
             ax.text(0.98, lnA[i] - 0.05, name[i], transform=trans, va='top', ha='right', fontsize=14)
 
     if with_legend:
         legend1 = ax.legend(loc='upper left', fontsize=16, markerscale=0.8, handleheight=1.4, handlelength=0.8, frameon=True)
-=======
-            ax.text(0.98, lnA[i] - 0.05, name[i], transform=trans,
-                    va='top', ha='right', fontsize=14)
-
-    if with_legend:
-        legend1 = ax.legend(loc='upper left', fontsize=16, markerscale=0.8,
-                            handleheight=1.4, handlelength=0.8, frameon=True)
->>>>>>> e6aaae22
         frame = legend1.get_frame()
         frame.set_edgecolor('white')
 
@@ -901,22 +730,10 @@
     syslo = d['vlnAsyslo'] - vlnA
     syshi = d['vlnAsyshi'] - vlnA
 
-<<<<<<< HEAD
     ax.errorbar(lgE, vlnA, yerr=stat, fmt='ko', lw=1.2, ms=8, mew='0', label='data $\pm\sigma_\mathrm{stat}$ (%s)' % model)
     ax.errorbar(lgE, vlnA, yerr=[-syslo, syshi], fmt='', lw=0, mew=1.2, c='k', capsize=5, label='$\pm\sigma_\mathrm{sys}$')
 
     ax.fill_between([17.5, 20.5], [-2, -2], hatch='/', facecolor='white', edgecolor='grey')
-=======
-    ax.errorbar(lgE, vlnA, yerr=stat,
-                fmt='ko', lw=1.2, ms=8, mew='0',
-                label='data $\pm\sigma_\mathrm{stat}$ (%s)' % model)
-    ax.errorbar(lgE, vlnA, yerr=[-syslo, syshi],
-                fmt='', lw=0, mew=1.2, c='k', capsize=5,
-                label='$\pm\sigma_\mathrm{sys}$')
-
-    ax.fill_between([17.5, 20.5], [-2, -2],
-                    hatch='/', facecolor='white', edgecolor='grey')
->>>>>>> e6aaae22
 
     ax.set_xlim(17.5, 20)
     ax.set_ylim(-2, 4.2)
@@ -924,12 +741,7 @@
     ax.set_ylabel(r'$V(\ln A)$')
 
     if with_legend:
-<<<<<<< HEAD
         legend1 = ax.legend(loc='upper left', fontsize=16, markerscale=0.8, handleheight=1.4, handlelength=0.8, frameon=True)
-=======
-        legend1 = ax.legend(loc='upper left', fontsize=16, markerscale=0.8,
-                            handleheight=1.4, handlelength=0.8, frameon=True)
->>>>>>> e6aaae22
         frame = legend1.get_frame()
         frame.set_edgecolor('white')
 
@@ -986,22 +798,7 @@
     Plot the outline of the geometrical Auger exposure with a maximum zenith angle of 60 degrees.
     Use this function after plotting/initialising a mollweide-projected plot.
     """
-<<<<<<< HEAD
     theta = np.ones(1800) * np.deg2rad(60)
     phi = np.arange(1800)
     theta, phi = hp.Rotator(coord='cg')(theta, phi)
-    hp.projplot(theta, phi, coord='G', color=color, marker='.', markersize=markersize)
-=======
-
-    # outline of Auger's exposure
-    expOutlineTheta = [1.143] * 1800  # 1800 points are drawn at theta = 1.143 (= radian value of 60 degrees
-    expOutlinePhi = range(1800)  # above horizon + earth's inclination)
-
-    colorStyle = color + '.'
-
-    # these new arrays contain the galactic coordinates from the rotation-function of healpy
-    expOutlineTheta, expOutlinePhi = hp.Rotator(coord='cg')(expOutlineTheta, expOutlinePhi)
-
-    # plot the points using projplot that automatically plots in mollweide coordinates
-    hp.projplot(expOutlineTheta, expOutlinePhi, colorStyle, coord='G', markersize=markersize)
->>>>>>> e6aaae22
+    hp.projplot(theta, phi, coord='G', color=color, marker='.', markersize=markersize)